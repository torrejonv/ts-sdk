--- conflicted
+++ resolved
@@ -1,10 +1,6 @@
 {
   "name": "@bsv/sdk",
-<<<<<<< HEAD
-  "version": "1.5.3",
-=======
   "version": "1.6.2",
->>>>>>> 6bf4697c
   "type": "module",
   "description": "BSV Blockchain Software Development Kit",
   "main": "dist/cjs/mod.js",
