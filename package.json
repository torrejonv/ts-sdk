--- conflicted
+++ resolved
@@ -1,10 +1,6 @@
 {
   "name": "@bsv/sdk",
-<<<<<<< HEAD
-  "version": "1.6.13",
-=======
   "version": "1.6.20",
->>>>>>> 6a58504b
   "type": "module",
   "description": "BSV Blockchain Software Development Kit",
   "main": "dist/cjs/mod.js",
