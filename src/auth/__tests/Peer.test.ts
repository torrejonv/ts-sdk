import { Peer } from '../../auth/Peer'
import { AuthMessage, Transport } from '../../auth/types'
import { jest } from '@jest/globals'
<<<<<<< HEAD
import { WalletInterface } from '../../wallet/Wallet.interfaces'
import { Utils } from '../../primitives/index'
import PrivateKey from '../../primitives/PrivateKey'
import SymmetricKey from '../../primitives/SymmetricKey'
import { VerifiableCertificate } from '../../auth/certificates/VerifiableCertificate'
import { MasterCertificate } from '../../auth/certificates/MasterCertificate'
import { getVerifiableCertificates } from '../../auth/utils/getVerifiableCertificates'
import { Certificate } from '../../auth/certificates/index'
import { CompletedProtoWallet } from '../../auth/certificates/__tests/CompletedProtoWallet'
jest.mock('../../auth/utils/getVerifiableCertificates')

/**
 * A helper function to decrypt a VerifiableCertificate's fields using the provided wallets.
 */
async function decryptCertificateFields(
  cert: VerifiableCertificate,
  localWallet: WalletInterface,
  counterpartyWallet: WalletInterface
): Promise<Record<string, string>> {
  const entries = await Promise.all(
    Object.entries(cert.keyring).map(async ([fieldName, encryptedKey]) => {
      // Decrypt the per-field symmetric key
      const { plaintext: masterFieldKey } = await localWallet.decrypt({
        ciphertext: Utils.toArray(encryptedKey, 'base64'),
        ...Certificate.getCertificateFieldEncryptionDetails(
          cert.serialNumber,
          fieldName
        ),
        counterparty: (
          await counterpartyWallet.getPublicKey({ identityKey: true })
        ).publicKey
      })

      // Decrypt the actual field contents using the decrypted symmetric key
      try {
        const decryptedData = new SymmetricKey(masterFieldKey).decrypt(
          Utils.toArray(cert.fields[fieldName], 'base64')
        )
        return {
          key: fieldName,
          value: Utils.toUTF8(decryptedData as number[])
        }
      } catch (_) {
        throw new Error(
          `Decryption of the "${fieldName}" field with its revelation key failed.`
        )
      }
    })
  )

  return entries.reduce(
    (acc, { key, value }) => {
      acc[key] = value
      return acc
    },
    {} as Record<string, string>
  )
}

=======
import { Wallet } from "../../../dist/cjs/src/wallet/Wallet.interfaces.js"
import { ProtoWallet } from '../../../dist/cjs/src/wallet/index.js'
import { Utils, PrivateKey, SymmetricKey } from '../../../dist/cjs/src/primitives/index.js'
import { VerifiableCertificate, } from "../../../dist/cjs/src/auth/certificates/VerifiableCertificate.js"
import { MasterCertificate } from '../../../dist/cjs/src/auth/certificates/MasterCertificate.js'
import { getVerifiableCertificates } from '../../../dist/cjs/src/auth/utils/getVerifiableCertificates.js'
jest.mock('../../../dist/cjs/src/auth/utils/getVerifiableCertificates.js')

>>>>>>> 5ebcd940
class LocalTransport implements Transport {
  private peerTransport?: LocalTransport
  private onDataCallback?: (message: AuthMessage) => void

  connect(peerTransport: LocalTransport): void {
    this.peerTransport = peerTransport
    peerTransport.peerTransport = this
  }

  async send(message: AuthMessage): Promise<void> {
    if (this.peerTransport && this.peerTransport.onDataCallback) {
      // Simulate message delivery by calling the onData callback of the peer
      this.peerTransport.onDataCallback(message)
    } else {
      throw new Error(
        'Peer transport is not connected or not listening for data.'
      )
    }
  }

  async onData(
    callback: (message: AuthMessage) => Promise<void>
  ): Promise<void> {
    this.onDataCallback = callback
  }
}

describe('Peer class mutual authentication and certificate exchange', () => {
  let walletA: WalletInterface, walletB: WalletInterface
  let transportA: LocalTransport, transportB: LocalTransport
  let alice: Peer, bob: Peer
  let certificatesReceivedByAlice: VerifiableCertificate[] | undefined
  let certificatesReceivedByBob: VerifiableCertificate[] | undefined

  const certificateType = Utils.toBase64(new Array(32).fill(1))
  const certificateSerialNumber = Utils.toBase64(new Array(32).fill(2))
  const certifierPrivateKey = PrivateKey.fromRandom()
  const certifierPublicKey = certifierPrivateKey.toPublicKey().toString()
  const certificatesToRequest = {
    certifiers: [certifierPublicKey],
    types: { [certificateType]: ['name', 'email'] }
  }

  const aliceFields = {
    name: 'Alice',
    email: 'alice@example.com',
    libraryCardNumber: 'A123456'
  }
  const bobFields = {
    name: 'Bob',
    email: 'bob@example.com',
    libraryCardNumber: 'B654321'
  }

  async function createMasterCertificate(
    subjectWallet: WalletInterface,
    fields: Record<string, string>
  ) {
    const subjectPubKey = (
      await subjectWallet.getPublicKey({ identityKey: true })
    ).publicKey
    const certifierWallet = new CompletedProtoWallet(certifierPrivateKey)

    // Issue a new MasterCertificate for the subject (e.g. Alice/Bob)
    const masterCertificate =
      await MasterCertificate.issueCertificateForSubject(
        certifierWallet,
        subjectPubKey,
        fields,
        certificateType,
        async () => 'revocationOutpoint' // or any revocation outpoint logic you want
      )

    // For test consistency, override the automatically generated serialNumber
    // with the globally used 'certificateSerialNumber' and re-sign:
    // masterCertificate.signature = undefined
    // masterCertificate.serialNumber = certificateSerialNumber
    // await masterCertificate.sign(certifierWallet)

    return masterCertificate
  }

  async function createVerifiableCertificate(
    masterCertificate: MasterCertificate,
    wallet: WalletInterface,
    verifierIdentityKey: string,
    fieldsToReveal: string[]
  ): Promise<VerifiableCertificate> {
    const certifierWallet = new CompletedProtoWallet(certifierPrivateKey)

<<<<<<< HEAD
    const keyringForVerifier = await masterCertificate.createKeyringForVerifier(
      wallet,
      verifierIdentityKey,
      fieldsToReveal
=======
    const keyringForVerifier = await MasterCertificate.createKeyringForVerifier(
      wallet,
      certifierWallet.keyDeriver.identityKey,
      verifierIdentityKey,
      masterCertificate.fields,
      fieldsToReveal,
      masterCertificate.masterKeyring,
      masterCertificate.serialNumber
>>>>>>> 5ebcd940
    )
    return new VerifiableCertificate(
      masterCertificate.type,
      masterCertificate.serialNumber,
      masterCertificate.subject,
      masterCertificate.certifier,
      masterCertificate.revocationOutpoint,
      masterCertificate.fields,
      keyringForVerifier,
      masterCertificate.signature
    )
  }

  function setupPeers(
    aliceRequests: boolean,
    bobRequests: boolean,
    options: {
      aliceCertsToRequest?: typeof certificatesToRequest
      bobCertsToRequest?: typeof certificatesToRequest
    } = {}
  ) {
    const {
      aliceCertsToRequest = certificatesToRequest,
      bobCertsToRequest = certificatesToRequest
    } = options

    alice = new Peer(
      walletA,
      transportA,
      aliceRequests ? aliceCertsToRequest : undefined
    )
    bob = new Peer(
      walletB,
      transportB,
      bobRequests ? bobCertsToRequest : undefined
    )

    const aliceReceivedCertificates = new Promise<void>(resolve => {
      alice.listenForCertificatesReceived((senderPublicKey, certificates) => {
        certificatesReceivedByAlice = certificates
        resolve()
      })
    })

    const bobReceivedCertificates = new Promise<void>(resolve => {
      bob.listenForCertificatesReceived((senderPublicKey, certificates) => {
        certificatesReceivedByBob = certificates
        resolve()
      })
    })

    return { aliceReceivedCertificates, bobReceivedCertificates }
  }

  function mockGetVerifiableCertificates(
    aliceCertificate: VerifiableCertificate | undefined,
    bobCertificate: VerifiableCertificate | undefined,
    alicePubKey: string,
    bobPubKey: string
  ) {
    ;(getVerifiableCertificates as jest.Mock).mockImplementation(
      (wallet, _, verifierIdentityKey) => {
        if (wallet === walletA && verifierIdentityKey === bobPubKey) {
          return aliceCertificate
            ? Promise.resolve([aliceCertificate])
            : Promise.resolve([])
        } else if (wallet === walletB && verifierIdentityKey === alicePubKey) {
          return bobCertificate
            ? Promise.resolve([bobCertificate])
            : Promise.resolve([])
        }
        return Promise.resolve([])
      }
    )
  }

  beforeEach(async () => {
    transportA = new LocalTransport()
    transportB = new LocalTransport()
    transportA.connect(transportB)

    certificatesReceivedByAlice = []
    certificatesReceivedByBob = []

    walletA = new CompletedProtoWallet(PrivateKey.fromRandom())
    walletB = new CompletedProtoWallet(PrivateKey.fromRandom())
  })

  it('Neither Alice nor Bob request certificates, mutual authentication completes successfully', async () => {
    const { aliceReceivedCertificates, bobReceivedCertificates } = setupPeers(
      false,
      false
    )

    const bobReceivedGeneralMessage = new Promise<void>(resolve => {
      bob.listenForGeneralMessages(async (senderPublicKey, payload) => {
        console.log('Bob received message:', Utils.toUTF8(payload))
        await bob.toPeer(Utils.toArray('Hello Alice!'), senderPublicKey)
        resolve()
      })
    })
    const aliceReceivedGeneralMessage = new Promise<void>(resolve => {
      alice.listenForGeneralMessages(async (senderPublicKey, payload) => {
        console.log('Alice received message:', Utils.toUTF8(payload))
        resolve()
      })
    })

    await alice.toPeer(Utils.toArray('Hello Bob!'))
    await bobReceivedGeneralMessage
    await aliceReceivedGeneralMessage

    expect(certificatesReceivedByAlice).toEqual([])
    expect(certificatesReceivedByBob).toEqual([])
  }, 15000)

  it('Bob requests certificates from Alice, Alice does not request any from Bob', async () => {
    const alicePubKey = (await walletA.getPublicKey({ identityKey: true }))
      .publicKey
    const bobPubKey = (await walletB.getPublicKey({ identityKey: true }))
      .publicKey

    const aliceMasterCertificate = await createMasterCertificate(
      walletA,
      aliceFields
    )
    const aliceVerifiableCertificate = await createVerifiableCertificate(
      aliceMasterCertificate,
      walletA,
      bobPubKey,
      certificatesToRequest.types[certificateType]
    )

    const { bobReceivedCertificates } = setupPeers(false, true)
    mockGetVerifiableCertificates(
      aliceVerifiableCertificate,
      undefined,
      alicePubKey,
      bobPubKey
    )

    const bobReceivedGeneralMessage = new Promise<void>(resolve => {
      bob.listenForGeneralMessages(async (senderPublicKey, payload) => {
        await bobReceivedCertificates
        if (certificatesReceivedByBob?.length !== 0) {
          certificatesReceivedByBob?.forEach(async cert => {
            // Decrypt to ensure it has the correct fields
<<<<<<< HEAD
            const decryptedFields = await decryptCertificateFields(
              cert,
              walletB,
              walletA
            )
=======
            const decryptedFields = await cert.decryptFields(walletB)
>>>>>>> 5ebcd940
            if (cert.certifier !== 'bob') {
              console.log('Bob accepted the message:', Utils.toUTF8(payload))
              console.log('Decrypted fields:', decryptedFields)
            }
          })
        }
        resolve()
      })
    })

    await alice.toPeer(Utils.toArray('Hello Bob!'))
    await bobReceivedGeneralMessage

    expect(certificatesReceivedByAlice).toEqual([])
    expect(certificatesReceivedByBob).toEqual([aliceVerifiableCertificate])
  }, 15000)

  it('Alice requests Bob to present his library card before lending him a book', async () => {
    const alicePubKey = (await walletA.getPublicKey({ identityKey: true }))
      .publicKey
    const bobPubKey = (await walletB.getPublicKey({ identityKey: true }))
      .publicKey

    // Bob's certificate includes his library card number
    const bobMasterCertificate = await createMasterCertificate(
      walletB,
      bobFields
    )
    const bobVerifiableCertificate = await createVerifiableCertificate(
      bobMasterCertificate,
      walletB,
      alicePubKey,
      ['libraryCardNumber']
    )

    // Alice requires Bob to present his library card number
    const aliceCertificatesToRequest = {
      certifiers: [certifierPublicKey],
      types: { [certificateType]: ['libraryCardNumber'] }
    }

    const { aliceReceivedCertificates } = setupPeers(true, false, {
      aliceCertsToRequest: aliceCertificatesToRequest
    })
    mockGetVerifiableCertificates(
      undefined,
      bobVerifiableCertificate,
      alicePubKey,
      bobPubKey
    )

    const aliceAcceptedLibraryCard = jest.fn()

<<<<<<< HEAD
    alice.listenForCertificatesReceived(
      async (senderPublicKey, certificates) => {
        for (const cert of certificates) {
          // Decrypt Bob's certificate fields
          const decryptedFields = await decryptCertificateFields(
            cert,
            walletA,
            walletB
          )

          // Check and use the decrypted fields
          if (
            Object.keys(decryptedFields).length !== 0 &&
            decryptedFields.libraryCardNumber
          ) {
            console.log(
              `Alice received Bob's library card number: ${decryptedFields.libraryCardNumber}`
            )
            aliceAcceptedLibraryCard()
          }
=======
    alice.listenForCertificatesReceived(async (senderPublicKey, certificates) => {
      for (const cert of certificates) {
        // Decrypt Bob's certificate fields
        const decryptedFields = await cert.decryptFields(walletA)

        // Check and use the decrypted fields
        if (Object.keys(decryptedFields).length !== 0 && decryptedFields.libraryCardNumber) {
          console.log(`Alice received Bob's library card number: ${decryptedFields.libraryCardNumber}`)
          aliceAcceptedLibraryCard()
>>>>>>> 5ebcd940
        }
      }
    )

    const bobReceivedGeneralMessage = new Promise<void>(resolve => {
      bob.listenForGeneralMessages((senderPublicKey, payload) => {
        console.log('Bob received message from Alice:', Utils.toUTF8(payload))
        resolve()
      })
    })

    // Alice sends a message to Bob requesting his library card before lending him a book
    await alice.toPeer(
      Utils.toArray('Please present your library card to borrow a book.')
    )
    await aliceReceivedCertificates
    await bobReceivedGeneralMessage

    expect(aliceAcceptedLibraryCard).toHaveBeenCalled()
    expect(certificatesReceivedByAlice).toEqual([bobVerifiableCertificate])
    expect(certificatesReceivedByBob).toEqual([]) // Bob did not request any certificates
  }, 15000)

  it('Bob requests additional certificates from Alice after initial communication', async () => {
    const alicePubKey = (await walletA.getPublicKey({ identityKey: true }))
      .publicKey
    const bobPubKey = (await walletB.getPublicKey({ identityKey: true }))
      .publicKey

    const aliceMasterCertificate = await createMasterCertificate(walletA, {
      name: 'Alice'
    })
    const aliceVerifiableCertificate = await createVerifiableCertificate(
      aliceMasterCertificate,
      walletA,
      bobPubKey,
      ['name']
    )

    const { bobReceivedCertificates } = setupPeers(false, true)
    mockGetVerifiableCertificates(
      aliceVerifiableCertificate,
      undefined,
      alicePubKey,
      bobPubKey
    )

    const bobReceivedGeneralMessage = new Promise<void>(resolve => {
      bob.listenForGeneralMessages(async (senderPublicKey, payload) => {
        await bobReceivedCertificates
        console.log('Bob received message:', Utils.toUTF8(payload))

        // Bob requests additional certificates after initial communication
        await bob.requestCertificates(certificatesToRequest, senderPublicKey)
        resolve()
      })
    })

    // Initial communication from Alice
    await alice.toPeer(Utils.toArray('Hello Bob!'))
    await bobReceivedGeneralMessage

    // Listen for certificates received from the additional request
<<<<<<< HEAD
    const bobReceivedAdditionalCertificates = new Promise<void>(resolve => {
      bob.listenForCertificatesReceived(
        async (senderPublicKey, certificates) => {
          if (certificates.length > 0) {
            // Decrypt to confirm
            for (const cert of certificates) {
              const decrypted = await decryptCertificateFields(
                cert,
                walletB,
                walletA
              )
              console.log(
                'Bob received additional certificates from Alice:',
                cert
              )
              console.log('Decrypted fields:', decrypted)
            }
            resolve()
=======
    const bobReceivedAdditionalCertificates = new Promise<void>((resolve) => {
      bob.listenForCertificatesReceived(async (senderPublicKey, certificates) => {
        if (certificates.length > 0) {
          // Decrypt to confirm
          for (const cert of certificates) {
            const decrypted = await cert.decryptFields(walletB)
            console.log('Bob received additional certificates from Alice:', cert)
            console.log('Decrypted fields:', decrypted)
>>>>>>> 5ebcd940
          }
        }
      )
    })

    await bobReceivedAdditionalCertificates

    expect(certificatesReceivedByBob).toEqual([aliceVerifiableCertificate])
  }, 15000)

  it('Bob requests Alice to provide her membership status before granting access to premium content', async () => {
    const alicePubKey = (await walletA.getPublicKey({ identityKey: true }))
      .publicKey
    const bobPubKey = (await walletB.getPublicKey({ identityKey: true }))
      .publicKey

    // Alice's certificate includes her membership status
    const aliceMasterCertificate = await createMasterCertificate(walletA, {
      ...aliceFields,
      membershipStatus: 'Gold'
    })
    const aliceVerifiableCertificate = await createVerifiableCertificate(
      aliceMasterCertificate,
      walletA,
      bobPubKey,
      ['membershipStatus']
    )

    // Bob requires Alice to present her membership status
    const bobCertificatesToRequest = {
      certifiers: [certifierPublicKey],
      types: { [certificateType]: ['membershipStatus'] }
    }

    const { bobReceivedCertificates } = setupPeers(false, true, {
      bobCertsToRequest: bobCertificatesToRequest
    })
    mockGetVerifiableCertificates(
      aliceVerifiableCertificate,
      undefined,
      alicePubKey,
      bobPubKey
    )

    const bobAcceptedMembershipStatus = jest.fn()

<<<<<<< HEAD
    const waitForCerts = new Promise<void>(resolve => {
      bob.listenForCertificatesReceived(
        async (senderPublicKey, certificates) => {
          for (const cert of certificates) {
            // Decrypt Alice's certificate fields
            const decryptedFields = await decryptCertificateFields(
              cert,
              walletB,
              walletA
            )
            if (decryptedFields.membershipStatus) {
              console.log(
                `Bob received Alice's membership status: ${decryptedFields.membershipStatus}`
              )
              bobAcceptedMembershipStatus()
              resolve()
            }
=======
    const waitForCerts = new Promise<void>((resolve) => {
      bob.listenForCertificatesReceived(async (senderPublicKey, certificates) => {
        for (const cert of certificates) {
          // Decrypt Alice's certificate fields
          const decryptedFields = await cert.decryptFields(walletB)
          if (decryptedFields.membershipStatus) {
            console.log(`Bob received Alice's membership status: ${decryptedFields.membershipStatus}`)
            bobAcceptedMembershipStatus()
            resolve()
>>>>>>> 5ebcd940
          }
        }
      )
    })

    const bobReceivedGeneralMessage = new Promise<void>(resolve => {
      bob.listenForGeneralMessages((senderPublicKey, payload) => {
        console.log('Bob received message from Alice:', Utils.toUTF8(payload))
        resolve()
      })
    })

    // Alice sends a message to Bob requesting access to premium content
    await alice.toPeer(
      Utils.toArray('I would like to access the premium content.')
    )
    await bobReceivedCertificates
    await bobReceivedGeneralMessage
    await waitForCerts

    expect(bobAcceptedMembershipStatus).toHaveBeenCalled()
    expect(certificatesReceivedByBob).toEqual([aliceVerifiableCertificate])
    expect(certificatesReceivedByAlice).toEqual([]) // Alice did not request any certificates
  }, 15000)

  it("Both peers require each other's driver's license before carpooling", async () => {
    const alicePubKey = (await walletA.getPublicKey({ identityKey: true }))
      .publicKey
    const bobPubKey = (await walletB.getPublicKey({ identityKey: true }))
      .publicKey

    // Both Alice and Bob have driver's license certificates
    const aliceMasterCertificate = await createMasterCertificate(walletA, {
      ...aliceFields,
      driversLicenseNumber: 'DLA123456'
    })
    const aliceVerifiableCertificate = await createVerifiableCertificate(
      aliceMasterCertificate,
      walletA,
      bobPubKey,
      ['driversLicenseNumber']
    )

    const bobMasterCertificate = await createMasterCertificate(walletB, {
      ...bobFields,
      driversLicenseNumber: 'DLB654321'
    })
    const bobVerifiableCertificate = await createVerifiableCertificate(
      bobMasterCertificate,
      walletB,
      alicePubKey,
      ['driversLicenseNumber']
    )

    // Both peers require the driver's license number
    const certificatesToRequestDriversLicense = {
      certifiers: [certifierPublicKey],
      types: { [certificateType]: ['driversLicenseNumber'] }
    }

    const { aliceReceivedCertificates, bobReceivedCertificates } = setupPeers(
      true,
      true,
      {
        aliceCertsToRequest: certificatesToRequestDriversLicense,
        bobCertsToRequest: certificatesToRequestDriversLicense
      }
    )
    mockGetVerifiableCertificates(
      aliceVerifiableCertificate,
      bobVerifiableCertificate,
      alicePubKey,
      bobPubKey
    )

    const aliceAcceptedBobDL = jest.fn()
    const bobAcceptedAliceDL = jest.fn()

<<<<<<< HEAD
    const waitForAliceToAcceptBobDL = new Promise<void>(resolve => {
      alice.listenForCertificatesReceived(
        async (senderPublicKey, certificates) => {
          for (const cert of certificates) {
            const decryptedFields = await decryptCertificateFields(
              cert,
              walletA,
              walletB
            )
            if (decryptedFields.driversLicenseNumber) {
              console.log(
                `Alice received Bob's driver's license number: ${decryptedFields.driversLicenseNumber}`
              )
              aliceAcceptedBobDL()
              resolve()
            }
=======
    const waitForAliceToAcceptBobDL = new Promise<void>((resolve) => {
      alice.listenForCertificatesReceived(async (senderPublicKey, certificates) => {
        for (const cert of certificates) {
          const decryptedFields = await cert.decryptFields(walletA)
          if (decryptedFields.driversLicenseNumber) {
            console.log(`Alice received Bob's driver's license number: ${decryptedFields.driversLicenseNumber}`)
            aliceAcceptedBobDL()
            resolve()
>>>>>>> 5ebcd940
          }
        }
      )
    })

<<<<<<< HEAD
    const waitForBobToAcceptAliceDL = new Promise<void>(resolve => {
      bob.listenForCertificatesReceived(
        async (senderPublicKey, certificates) => {
          for (const cert of certificates) {
            const decryptedFields = await decryptCertificateFields(
              cert,
              walletB,
              walletA
            )
            if (decryptedFields.driversLicenseNumber) {
              console.log(
                `Bob received Alice's driver's license number: ${decryptedFields.driversLicenseNumber}`
              )
              bobAcceptedAliceDL()
              resolve()
            }
=======
    const waitForBobToAcceptAliceDL = new Promise<void>((resolve) => {
      bob.listenForCertificatesReceived(async (senderPublicKey, certificates) => {
        for (const cert of certificates) {
          const decryptedFields = await cert.decryptFields(walletB)
          if (decryptedFields.driversLicenseNumber) {
            console.log(`Bob received Alice's driver's license number: ${decryptedFields.driversLicenseNumber}`)
            bobAcceptedAliceDL()
            resolve()
>>>>>>> 5ebcd940
          }
        }
      )
    })

    const bobReceivedGeneralMessage = new Promise<void>(resolve => {
      bob.listenForGeneralMessages(async (senderPublicKey, payload) => {
        console.log('Bob received message from Alice:', Utils.toUTF8(payload))
        await bob.toPeer(
          Utils.toArray('Looking forward to carpooling!'),
          senderPublicKey
        )
        resolve()
      })
    })

    const aliceReceivedGeneralMessage = new Promise<void>(resolve => {
      alice.listenForGeneralMessages((senderPublicKey, payload) => {
        console.log('Alice received message from Bob:', Utils.toUTF8(payload))
        resolve()
      })
    })

    // Alice initiates the conversation
    await alice.toPeer(
      Utils.toArray("Please share your driver's license number for carpooling.")
    )
    await aliceReceivedCertificates
    await bobReceivedCertificates
    await bobReceivedGeneralMessage
    await aliceReceivedGeneralMessage

    // Wait for both sides to fully accept each other's certificate
    await waitForAliceToAcceptBobDL
    await waitForBobToAcceptAliceDL

    expect(aliceAcceptedBobDL).toHaveBeenCalled()
    expect(bobAcceptedAliceDL).toHaveBeenCalled()
    expect(certificatesReceivedByAlice).toEqual([bobVerifiableCertificate])
    expect(certificatesReceivedByBob).toEqual([aliceVerifiableCertificate])
  }, 20000)

  it('Peers accept partial certificates if at least one required field is present', async () => {
    const alicePubKey = (await walletA.getPublicKey({ identityKey: true }))
      .publicKey
    const bobPubKey = (await walletB.getPublicKey({ identityKey: true }))
      .publicKey

    // Alice's certificate contains 'name' and 'email'; Bob's contains only 'email'
    const aliceMasterCertificate = await createMasterCertificate(walletA, {
      name: 'Alice',
      email: 'alice@example.com'
    })
    const aliceVerifiableCertificate = await createVerifiableCertificate(
      aliceMasterCertificate,
      walletA,
      bobPubKey,
      ['name', 'email']
    )

    const bobMasterCertificate = await createMasterCertificate(walletB, {
      email: 'bob@example.com'
    })
    const bobVerifiableCertificate = await createVerifiableCertificate(
      bobMasterCertificate,
      walletB,
      alicePubKey,
      ['email']
    )

    const partialCertificatesToRequest = {
      certifiers: [certifierPublicKey],
      types: { [certificateType]: ['name', 'email'] }
    }

    const { aliceReceivedCertificates, bobReceivedCertificates } = setupPeers(
      true,
      true,
      {
        aliceCertsToRequest: partialCertificatesToRequest,
        bobCertsToRequest: partialCertificatesToRequest
      }
    )
    mockGetVerifiableCertificates(
      aliceVerifiableCertificate,
      bobVerifiableCertificate,
      alicePubKey,
      bobPubKey
    )

    const aliceAcceptedPartialCert = jest.fn()
    const bobAcceptedPartialCert = jest.fn()

<<<<<<< HEAD
    const waitForAlicePartialCert = new Promise<void>(resolve => {
      alice.listenForCertificatesReceived(
        async (senderPublicKey, certificates) => {
          for (const cert of certificates) {
            const decryptedFields = await decryptCertificateFields(
              cert,
              walletA,
              walletB
            )
            if (decryptedFields.email || decryptedFields.name) {
              console.log(
                `Alice received Bob's certificate with fields: ${Object.keys(
                  decryptedFields
                ).join(', ')}`
              )
              aliceAcceptedPartialCert()
              resolve()
            }
=======
    const waitForAlicePartialCert = new Promise<void>((resolve) => {
      alice.listenForCertificatesReceived(async (senderPublicKey, certificates) => {
        for (const cert of certificates) {
          const decryptedFields = await cert.decryptFields(walletA)
          if (decryptedFields.email || decryptedFields.name) {
            console.log(`Alice received Bob's certificate with fields: ${Object.keys(decryptedFields).join(', ')}`)
            aliceAcceptedPartialCert()
            resolve()
>>>>>>> 5ebcd940
          }
        }
      )
    })

<<<<<<< HEAD
    const waitForBobPartialCert = new Promise<void>(resolve => {
      bob.listenForCertificatesReceived(
        async (senderPublicKey, certificates) => {
          for (const cert of certificates) {
            const decryptedFields = await decryptCertificateFields(
              cert,
              walletB,
              walletA
            )
            if (decryptedFields.email || decryptedFields.name) {
              console.log(
                `Bob received Alice's certificate with fields: ${Object.keys(
                  decryptedFields
                ).join(', ')}`
              )
              bobAcceptedPartialCert()
              resolve()
            }
=======
    const waitForBobPartialCert = new Promise<void>((resolve) => {
      bob.listenForCertificatesReceived(async (senderPublicKey, certificates) => {
        for (const cert of certificates) {
          const decryptedFields = await cert.decryptFields(walletB)
          if (decryptedFields.email || decryptedFields.name) {
            console.log(`Bob received Alice's certificate with fields: ${Object.keys(decryptedFields).join(', ')}`)
            bobAcceptedPartialCert()
            resolve()
>>>>>>> 5ebcd940
          }
        }
      )
    })

    const bobReceivedGeneralMessage = new Promise<void>(resolve => {
      bob.listenForGeneralMessages((senderPublicKey, payload) => {
        console.log('Bob received message:', Utils.toUTF8(payload))
        resolve()
      })
    })

    await alice.toPeer(Utils.toArray('Hello Bob!'))
    await aliceReceivedCertificates
    await bobReceivedCertificates
    await bobReceivedGeneralMessage

    // Wait for both sides to fully accept the partial cert
    await waitForAlicePartialCert
    await waitForBobPartialCert

    expect(aliceAcceptedPartialCert).toHaveBeenCalled()
    expect(bobAcceptedPartialCert).toHaveBeenCalled()
    expect(certificatesReceivedByAlice).toEqual([bobVerifiableCertificate])
    expect(certificatesReceivedByBob).toEqual([aliceVerifiableCertificate])
  }, 20000)
})<|MERGE_RESOLUTION|>--- conflicted
+++ resolved
@@ -1,76 +1,14 @@
 import { Peer } from '../../auth/Peer'
 import { AuthMessage, Transport } from '../../auth/types'
 import { jest } from '@jest/globals'
-<<<<<<< HEAD
 import { WalletInterface } from '../../wallet/Wallet.interfaces'
-import { Utils } from '../../primitives/index'
-import PrivateKey from '../../primitives/PrivateKey'
-import SymmetricKey from '../../primitives/SymmetricKey'
+import { CompletedProtoWallet } from '../../auth/certificates/__tests/CompletedProtoWallet'
+import { Utils, PrivateKey, SymmetricKey } from '../../primitives/index'
 import { VerifiableCertificate } from '../../auth/certificates/VerifiableCertificate'
 import { MasterCertificate } from '../../auth/certificates/MasterCertificate'
 import { getVerifiableCertificates } from '../../auth/utils/getVerifiableCertificates'
-import { Certificate } from '../../auth/certificates/index'
-import { CompletedProtoWallet } from '../../auth/certificates/__tests/CompletedProtoWallet'
 jest.mock('../../auth/utils/getVerifiableCertificates')
 
-/**
- * A helper function to decrypt a VerifiableCertificate's fields using the provided wallets.
- */
-async function decryptCertificateFields(
-  cert: VerifiableCertificate,
-  localWallet: WalletInterface,
-  counterpartyWallet: WalletInterface
-): Promise<Record<string, string>> {
-  const entries = await Promise.all(
-    Object.entries(cert.keyring).map(async ([fieldName, encryptedKey]) => {
-      // Decrypt the per-field symmetric key
-      const { plaintext: masterFieldKey } = await localWallet.decrypt({
-        ciphertext: Utils.toArray(encryptedKey, 'base64'),
-        ...Certificate.getCertificateFieldEncryptionDetails(
-          cert.serialNumber,
-          fieldName
-        ),
-        counterparty: (
-          await counterpartyWallet.getPublicKey({ identityKey: true })
-        ).publicKey
-      })
-
-      // Decrypt the actual field contents using the decrypted symmetric key
-      try {
-        const decryptedData = new SymmetricKey(masterFieldKey).decrypt(
-          Utils.toArray(cert.fields[fieldName], 'base64')
-        )
-        return {
-          key: fieldName,
-          value: Utils.toUTF8(decryptedData as number[])
-        }
-      } catch (_) {
-        throw new Error(
-          `Decryption of the "${fieldName}" field with its revelation key failed.`
-        )
-      }
-    })
-  )
-
-  return entries.reduce(
-    (acc, { key, value }) => {
-      acc[key] = value
-      return acc
-    },
-    {} as Record<string, string>
-  )
-}
-
-=======
-import { Wallet } from "../../../dist/cjs/src/wallet/Wallet.interfaces.js"
-import { ProtoWallet } from '../../../dist/cjs/src/wallet/index.js'
-import { Utils, PrivateKey, SymmetricKey } from '../../../dist/cjs/src/primitives/index.js'
-import { VerifiableCertificate, } from "../../../dist/cjs/src/auth/certificates/VerifiableCertificate.js"
-import { MasterCertificate } from '../../../dist/cjs/src/auth/certificates/MasterCertificate.js'
-import { getVerifiableCertificates } from '../../../dist/cjs/src/auth/utils/getVerifiableCertificates.js'
-jest.mock('../../../dist/cjs/src/auth/utils/getVerifiableCertificates.js')
-
->>>>>>> 5ebcd940
 class LocalTransport implements Transport {
   private peerTransport?: LocalTransport
   private onDataCallback?: (message: AuthMessage) => void
@@ -161,12 +99,6 @@
   ): Promise<VerifiableCertificate> {
     const certifierWallet = new CompletedProtoWallet(certifierPrivateKey)
 
-<<<<<<< HEAD
-    const keyringForVerifier = await masterCertificate.createKeyringForVerifier(
-      wallet,
-      verifierIdentityKey,
-      fieldsToReveal
-=======
     const keyringForVerifier = await MasterCertificate.createKeyringForVerifier(
       wallet,
       certifierWallet.keyDeriver.identityKey,
@@ -175,7 +107,6 @@
       fieldsToReveal,
       masterCertificate.masterKeyring,
       masterCertificate.serialNumber
->>>>>>> 5ebcd940
     )
     return new VerifiableCertificate(
       masterCertificate.type,
@@ -323,15 +254,7 @@
         if (certificatesReceivedByBob?.length !== 0) {
           certificatesReceivedByBob?.forEach(async cert => {
             // Decrypt to ensure it has the correct fields
-<<<<<<< HEAD
-            const decryptedFields = await decryptCertificateFields(
-              cert,
-              walletB,
-              walletA
-            )
-=======
             const decryptedFields = await cert.decryptFields(walletB)
->>>>>>> 5ebcd940
             if (cert.certifier !== 'bob') {
               console.log('Bob accepted the message:', Utils.toUTF8(payload))
               console.log('Decrypted fields:', decryptedFields)
@@ -385,16 +308,11 @@
 
     const aliceAcceptedLibraryCard = jest.fn()
 
-<<<<<<< HEAD
     alice.listenForCertificatesReceived(
       async (senderPublicKey, certificates) => {
         for (const cert of certificates) {
           // Decrypt Bob's certificate fields
-          const decryptedFields = await decryptCertificateFields(
-            cert,
-            walletA,
-            walletB
-          )
+          const decryptedFields = await cert.decryptFields(walletA)
 
           // Check and use the decrypted fields
           if (
@@ -406,17 +324,6 @@
             )
             aliceAcceptedLibraryCard()
           }
-=======
-    alice.listenForCertificatesReceived(async (senderPublicKey, certificates) => {
-      for (const cert of certificates) {
-        // Decrypt Bob's certificate fields
-        const decryptedFields = await cert.decryptFields(walletA)
-
-        // Check and use the decrypted fields
-        if (Object.keys(decryptedFields).length !== 0 && decryptedFields.libraryCardNumber) {
-          console.log(`Alice received Bob's library card number: ${decryptedFields.libraryCardNumber}`)
-          aliceAcceptedLibraryCard()
->>>>>>> 5ebcd940
         }
       }
     )
@@ -480,18 +387,13 @@
     await bobReceivedGeneralMessage
 
     // Listen for certificates received from the additional request
-<<<<<<< HEAD
     const bobReceivedAdditionalCertificates = new Promise<void>(resolve => {
       bob.listenForCertificatesReceived(
         async (senderPublicKey, certificates) => {
           if (certificates.length > 0) {
             // Decrypt to confirm
             for (const cert of certificates) {
-              const decrypted = await decryptCertificateFields(
-                cert,
-                walletB,
-                walletA
-              )
+              const decrypted = await cert.decryptFields(walletB)
               console.log(
                 'Bob received additional certificates from Alice:',
                 cert
@@ -499,16 +401,6 @@
               console.log('Decrypted fields:', decrypted)
             }
             resolve()
-=======
-    const bobReceivedAdditionalCertificates = new Promise<void>((resolve) => {
-      bob.listenForCertificatesReceived(async (senderPublicKey, certificates) => {
-        if (certificates.length > 0) {
-          // Decrypt to confirm
-          for (const cert of certificates) {
-            const decrypted = await cert.decryptFields(walletB)
-            console.log('Bob received additional certificates from Alice:', cert)
-            console.log('Decrypted fields:', decrypted)
->>>>>>> 5ebcd940
           }
         }
       )
@@ -555,17 +447,12 @@
 
     const bobAcceptedMembershipStatus = jest.fn()
 
-<<<<<<< HEAD
     const waitForCerts = new Promise<void>(resolve => {
       bob.listenForCertificatesReceived(
         async (senderPublicKey, certificates) => {
           for (const cert of certificates) {
             // Decrypt Alice's certificate fields
-            const decryptedFields = await decryptCertificateFields(
-              cert,
-              walletB,
-              walletA
-            )
+            const decryptedFields = await cert.decryptFields(walletB)
             if (decryptedFields.membershipStatus) {
               console.log(
                 `Bob received Alice's membership status: ${decryptedFields.membershipStatus}`
@@ -573,17 +460,6 @@
               bobAcceptedMembershipStatus()
               resolve()
             }
-=======
-    const waitForCerts = new Promise<void>((resolve) => {
-      bob.listenForCertificatesReceived(async (senderPublicKey, certificates) => {
-        for (const cert of certificates) {
-          // Decrypt Alice's certificate fields
-          const decryptedFields = await cert.decryptFields(walletB)
-          if (decryptedFields.membershipStatus) {
-            console.log(`Bob received Alice's membership status: ${decryptedFields.membershipStatus}`)
-            bobAcceptedMembershipStatus()
-            resolve()
->>>>>>> 5ebcd940
           }
         }
       )
@@ -662,16 +538,11 @@
     const aliceAcceptedBobDL = jest.fn()
     const bobAcceptedAliceDL = jest.fn()
 
-<<<<<<< HEAD
     const waitForAliceToAcceptBobDL = new Promise<void>(resolve => {
       alice.listenForCertificatesReceived(
         async (senderPublicKey, certificates) => {
           for (const cert of certificates) {
-            const decryptedFields = await decryptCertificateFields(
-              cert,
-              walletA,
-              walletB
-            )
+            const decryptedFields = await cert.decryptFields(walletA)
             if (decryptedFields.driversLicenseNumber) {
               console.log(
                 `Alice received Bob's driver's license number: ${decryptedFields.driversLicenseNumber}`
@@ -679,31 +550,16 @@
               aliceAcceptedBobDL()
               resolve()
             }
-=======
-    const waitForAliceToAcceptBobDL = new Promise<void>((resolve) => {
-      alice.listenForCertificatesReceived(async (senderPublicKey, certificates) => {
-        for (const cert of certificates) {
-          const decryptedFields = await cert.decryptFields(walletA)
-          if (decryptedFields.driversLicenseNumber) {
-            console.log(`Alice received Bob's driver's license number: ${decryptedFields.driversLicenseNumber}`)
-            aliceAcceptedBobDL()
-            resolve()
->>>>>>> 5ebcd940
           }
         }
       )
     })
 
-<<<<<<< HEAD
     const waitForBobToAcceptAliceDL = new Promise<void>(resolve => {
       bob.listenForCertificatesReceived(
         async (senderPublicKey, certificates) => {
           for (const cert of certificates) {
-            const decryptedFields = await decryptCertificateFields(
-              cert,
-              walletB,
-              walletA
-            )
+            const decryptedFields = await cert.decryptFields(walletB)
             if (decryptedFields.driversLicenseNumber) {
               console.log(
                 `Bob received Alice's driver's license number: ${decryptedFields.driversLicenseNumber}`
@@ -711,16 +567,6 @@
               bobAcceptedAliceDL()
               resolve()
             }
-=======
-    const waitForBobToAcceptAliceDL = new Promise<void>((resolve) => {
-      bob.listenForCertificatesReceived(async (senderPublicKey, certificates) => {
-        for (const cert of certificates) {
-          const decryptedFields = await cert.decryptFields(walletB)
-          if (decryptedFields.driversLicenseNumber) {
-            console.log(`Bob received Alice's driver's license number: ${decryptedFields.driversLicenseNumber}`)
-            bobAcceptedAliceDL()
-            resolve()
->>>>>>> 5ebcd940
           }
         }
       )
@@ -814,69 +660,35 @@
     const aliceAcceptedPartialCert = jest.fn()
     const bobAcceptedPartialCert = jest.fn()
 
-<<<<<<< HEAD
     const waitForAlicePartialCert = new Promise<void>(resolve => {
       alice.listenForCertificatesReceived(
         async (senderPublicKey, certificates) => {
           for (const cert of certificates) {
-            const decryptedFields = await decryptCertificateFields(
-              cert,
-              walletA,
-              walletB
-            )
+            const decryptedFields = await cert.decryptFields(walletA)
             if (decryptedFields.email || decryptedFields.name) {
               console.log(
-                `Alice received Bob's certificate with fields: ${Object.keys(
-                  decryptedFields
-                ).join(', ')}`
+                `Alice received Bob's certificate with fields: ${Object.keys(decryptedFields).join(', ')}`
               )
               aliceAcceptedPartialCert()
               resolve()
             }
-=======
-    const waitForAlicePartialCert = new Promise<void>((resolve) => {
-      alice.listenForCertificatesReceived(async (senderPublicKey, certificates) => {
-        for (const cert of certificates) {
-          const decryptedFields = await cert.decryptFields(walletA)
-          if (decryptedFields.email || decryptedFields.name) {
-            console.log(`Alice received Bob's certificate with fields: ${Object.keys(decryptedFields).join(', ')}`)
-            aliceAcceptedPartialCert()
-            resolve()
->>>>>>> 5ebcd940
           }
         }
       )
     })
 
-<<<<<<< HEAD
     const waitForBobPartialCert = new Promise<void>(resolve => {
       bob.listenForCertificatesReceived(
         async (senderPublicKey, certificates) => {
           for (const cert of certificates) {
-            const decryptedFields = await decryptCertificateFields(
-              cert,
-              walletB,
-              walletA
-            )
+            const decryptedFields = await cert.decryptFields(walletB)
             if (decryptedFields.email || decryptedFields.name) {
               console.log(
-                `Bob received Alice's certificate with fields: ${Object.keys(
-                  decryptedFields
-                ).join(', ')}`
+                `Bob received Alice's certificate with fields: ${Object.keys(decryptedFields).join(', ')}`
               )
               bobAcceptedPartialCert()
               resolve()
             }
-=======
-    const waitForBobPartialCert = new Promise<void>((resolve) => {
-      bob.listenForCertificatesReceived(async (senderPublicKey, certificates) => {
-        for (const cert of certificates) {
-          const decryptedFields = await cert.decryptFields(walletB)
-          if (decryptedFields.email || decryptedFields.name) {
-            console.log(`Bob received Alice's certificate with fields: ${Object.keys(decryptedFields).join(', ')}`)
-            bobAcceptedPartialCert()
-            resolve()
->>>>>>> 5ebcd940
           }
         }
       )
