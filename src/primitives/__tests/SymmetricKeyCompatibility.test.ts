--- conflicted
+++ resolved
@@ -43,11 +43,7 @@
         // Decrypt using TypeScript SDK
         const decrypted = symKey.decrypt(ciphertext, 'utf8')
 
-<<<<<<< HEAD
-        expect(decrypted).toBe(expectedPlaintext) //, `${name}: TypeScript SDK successfully decrypted Go ciphertext`)
-=======
         expect(decrypted).toBe(expectedPlaintext)
->>>>>>> 37f1c809
       })
     })
   })
@@ -92,13 +88,7 @@
 
         // Decrypt using TypeScript SDK
         const decrypted = symKey.decrypt(ciphertext, 'utf8')
-<<<<<<< HEAD
-        expect(decrypted).toBe(expectedPlaintext) // , `${name}: TypeScript SDK successfully decrypted Go ciphertext`)
-
-        // Removed console.log to avoid cluttering test output
-=======
         expect(decrypted).toBe(expectedPlaintext)
->>>>>>> 37f1c809
       })
     })
   })
