--- conflicted
+++ resolved
@@ -177,7 +177,6 @@
     return Transaction.fromBinary(toArray(hex, 'hex'))
   }
 
-<<<<<<< HEAD
   /**
    * Creates a Transaction instance from a hexadecimal string encoded BEEF.
    *
@@ -190,9 +189,6 @@
   }
 
   constructor (
-=======
-  constructor(
->>>>>>> 0f99f592
     version: number = 1,
     inputs: TransactionInput[] = [],
     outputs: TransactionOutput[] = [],
