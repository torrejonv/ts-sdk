--- conflicted
+++ resolved
@@ -574,15 +574,11 @@
       if (tx.isValid) {
         validTxids[tx.txid] = true
         result.push(tx)
-<<<<<<< HEAD
       } else if (tx.isTxidOnly && tx.inputTxids.length === 0) {
         validTxids[tx.txid] = true
         txidOnly.push(tx)
       } else
         queue.push(tx)
-=======
-      } else if (tx.isTxidOnly) { txidOnly.push(tx) } else { queue.push(tx) }
->>>>>>> c002b131
     }
 
     // Hashtable of unknown input txids used to fund transactions without their own proof.
@@ -607,7 +603,10 @@
           hasMissingInput = true
         }
       }
-      if (hasMissingInput) { txsMissingInputs.push(tx) } else { queue.push(tx) }
+      if (hasMissingInput)
+        txsMissingInputs.push(tx)
+      else
+        queue.push(tx)
     }
 
     // As long as we have unsorted transactions...
