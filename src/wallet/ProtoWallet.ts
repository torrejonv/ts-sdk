--- conflicted
+++ resolved
@@ -44,11 +44,7 @@
 export class ProtoWallet {
   keyDeriver?: KeyDeriverApi
 
-<<<<<<< HEAD
-  constructor(rootKeyOrKeyDeriver: PrivateKey | 'anyone' | KeyDeriverApi) {
-=======
-  constructor (rootKeyOrKeyDeriver?: PrivateKey | 'anyone' | KeyDeriverApi) {
->>>>>>> 5ebcd940
+  constructor(rootKeyOrKeyDeriver?: PrivateKey | 'anyone' | KeyDeriverApi) {
     if (typeof (rootKeyOrKeyDeriver as KeyDeriver).identityKey !== 'string') {
       rootKeyOrKeyDeriver = new KeyDeriver(
         rootKeyOrKeyDeriver as PrivateKey | 'anyone'
@@ -57,14 +53,9 @@
     this.keyDeriver = rootKeyOrKeyDeriver as KeyDeriver
   }
 
-<<<<<<< HEAD
   async getPublicKey(
-    args: GetPublicKeyArgs
-=======
-  async getPublicKey (
     args: GetPublicKeyArgs,
     originator?: OriginatorDomainNameStringUnder250Bytes
->>>>>>> 5ebcd940
   ): Promise<{ publicKey: PubKeyHex }> {
     if (args.identityKey) {
       return { publicKey: this.keyDeriver.rootKey.toPublicKey().toString() }
@@ -87,14 +78,9 @@
     }
   }
 
-<<<<<<< HEAD
   async revealCounterpartyKeyLinkage(
-    args: RevealCounterpartyKeyLinkageArgs
-=======
-  async revealCounterpartyKeyLinkage (
     args: RevealCounterpartyKeyLinkageArgs,
     originator?: OriginatorDomainNameStringUnder250Bytes
->>>>>>> 5ebcd940
   ): Promise<RevealCounterpartyKeyLinkageResult> {
     const { publicKey: identityKey } = await this.getPublicKey({
       identityKey: true
@@ -134,14 +120,9 @@
     }
   }
 
-<<<<<<< HEAD
   async revealSpecificKeyLinkage(
-    args: RevealSpecificKeyLinkageArgs
-=======
-  async revealSpecificKeyLinkage (
     args: RevealSpecificKeyLinkageArgs,
     originator?: OriginatorDomainNameStringUnder250Bytes
->>>>>>> 5ebcd940
   ): Promise<RevealSpecificKeyLinkageResult> {
     const { publicKey: identityKey } = await this.getPublicKey({
       identityKey: true
@@ -181,14 +162,10 @@
     }
   }
 
-<<<<<<< HEAD
-  async encrypt(args: WalletEncryptArgs): Promise<WalletEncryptResult> {
-=======
-  async encrypt (
+  async encrypt(
     args: WalletEncryptArgs,
     originator?: OriginatorDomainNameStringUnder250Bytes
   ): Promise<WalletEncryptResult> {
->>>>>>> 5ebcd940
     const key = this.keyDeriver.deriveSymmetricKey(
       args.protocolID,
       args.keyID,
@@ -197,14 +174,10 @@
     return { ciphertext: key.encrypt(args.plaintext) as number[] }
   }
 
-<<<<<<< HEAD
-  async decrypt(args: WalletDecryptArgs): Promise<WalletDecryptResult> {
-=======
-  async decrypt (
+  async decrypt(
     args: WalletDecryptArgs,
     originator?: OriginatorDomainNameStringUnder250Bytes
   ): Promise<WalletDecryptResult> {
->>>>>>> 5ebcd940
     const key = this.keyDeriver.deriveSymmetricKey(
       args.protocolID,
       args.keyID,
@@ -213,14 +186,10 @@
     return { plaintext: key.decrypt(args.ciphertext) as number[] }
   }
 
-<<<<<<< HEAD
-  async createHmac(args: CreateHmacArgs): Promise<CreateHmacResult> {
-=======
-  async createHmac (
+  async createHmac(
     args: CreateHmacArgs,
     originator?: OriginatorDomainNameStringUnder250Bytes
   ): Promise<CreateHmacResult> {
->>>>>>> 5ebcd940
     const key = this.keyDeriver.deriveSymmetricKey(
       args.protocolID,
       args.keyID,
@@ -229,14 +198,10 @@
     return { hmac: Hash.sha256hmac(key.toArray(), args.data) }
   }
 
-<<<<<<< HEAD
-  async verifyHmac(args: VerifyHmacArgs): Promise<VerifyHmacResult> {
-=======
-  async verifyHmac (
+  async verifyHmac(
     args: VerifyHmacArgs,
     originator?: OriginatorDomainNameStringUnder250Bytes
   ): Promise<VerifyHmacResult> {
->>>>>>> 5ebcd940
     const key = this.keyDeriver.deriveSymmetricKey(
       args.protocolID,
       args.keyID,
@@ -253,14 +218,9 @@
     return { valid }
   }
 
-<<<<<<< HEAD
   async createSignature(
-    args: CreateSignatureArgs
-=======
-  async createSignature (
     args: CreateSignatureArgs,
     originator?: OriginatorDomainNameStringUnder250Bytes
->>>>>>> 5ebcd940
   ): Promise<CreateSignatureResult> {
     if (!args.hashToDirectlySign && !args.data) {
       throw new Error('args.data or args.hashToDirectlySign must be valid')
@@ -276,14 +236,9 @@
     }
   }
 
-<<<<<<< HEAD
   async verifySignature(
-    args: VerifySignatureArgs
-=======
-  async verifySignature (
     args: VerifySignatureArgs,
     originator?: OriginatorDomainNameStringUnder250Bytes
->>>>>>> 5ebcd940
   ): Promise<VerifySignatureResult> {
     if (!args.hashToDirectlyVerify && !args.data) {
       throw new Error('args.data or args.hashToDirectlyVerify must be valid')
