# CHANGELOG for `@bsv/sdk`

All notable changes to this project will be documented in this file. The format is based on [Keep a Changelog](https://keepachangelog.com/en/1.0.0/), and this project adheres to [Semantic Versioning](https://semver.org/spec/v2.0.0.html).

## Table of Contents

- [Unreleased](#unreleased)
- [1.1.14 - 2024-07-30](#1114---2024-07-30)
- [1.1.13 - 2024-07-19](#1113---2024-07-19)
- [1.1.8 - 2024-06-12](#118---2024-06-19)
- [1.1.6 - 2024-06-12](#116---2024-06-12)
- [1.1.5 - 2024-06-11](#115---2024-06-11)
- [1.1.4 - 2024-05-10](#114---2024-05-10)
- [1.1.0 - 2024-05-06](#110---2024-05-06)
- [1.0.0 - 2024-02-10](#100---2024-02-10)

## [Unreleased]

### Added
- Added some convenience functions for toDER and fromDER on the point and pubkey classes where missing.

### Changed
- In the PublicKey class pubkey.toDER() to defaults to return a number[] rather than string. If a string is desired .toString() or .toDER('hex') have equivalent functionality.

### Deprecated

### Removed

### Fixed

### Security

---

<<<<<<< HEAD
## [1.1.14] - 2024-08-20
### Added
Transaction static fromReader method is now public.
=======
## [1.1.14] - 2024-07-30
### Added
Ability to split a private key into shares using Shamir's Secret Sharing Scheme. Use like this:
```javascript
const key = PrivateKey.fromRandom()
const recovery = key.split(2, 5)
const sameKey = PrivateKey.fromShares(recovery.shares, recovery.threshold)
```
>>>>>>> 03942ac7

## [1.1.13] - 2024-07-19
### Fixed
Transaction SPV verification now correctly returns true for "scripts only" verification when a merkle proof is found.

## [1.1.10] - 2024-06-28
### Fixed
ARC Broadcaster correctly parses status -> code, details -> description. Adds optional txid and more to error response if provided.

## [1.1.8] - 2024-06-19
### Added
TOTP class which allows the generation of time based pass codes. Use varies but originally included for validating shared secrets between remote counterparties over a secure channel.

## [1.1.6] - 2024-06-12
### Added
- Allow Fees in historic transaction to be validated against a FeeModel.

## [1.1.5] - 2024-06-11
### Fixed
- Unnecessary `Buffer.from` in pbkdf2 function has been removed.

## [1.1.4] - 2024-05-10
### Added
- MerklePath trim function which removes data if it can be calculated. Backported from go-sdk by tonesnotes. Only affects compound Merkle paths which are not yet widely used.

### Changed
- The corresponding error messages associated with invalid MerklePaths which no longer check empty levels if they are above level 0.

## [1.1.0] - 2024-05-06

### Added
- Ability to create TransactionInputs from a utxo, creating a partial sourceTransaction. 
Use is like so:
```javascript
const input = fromUtxo({
    txid: '434555433eaca96dff6e71a4d02febd0dd3832e5ca4e5734623ca914522e17d5',
    vout: 0,
    script: '76a914d01b0b702ee90e00944342f97c772a8be83e42a288ac',
    satoshis: 1234
}, new P2PKH().unlock(key))

tx.addInput(input)
```
- Ability to create a transaction from Extended Format bytes or hex. The result being a partial sourceTransaction in each input.
```javascript
const tx = Transaction.fromHexEF('020000000000000000ef01b2faffe1e1d3c88f4092f34646c060ea2b6a93acc3010484c747ed4c051c2555080000006a4730440220392bcec91f190ce38db9bf53d03886ab63d9bd24fcf7174e8a8df21d23382ba7022038f20c1f3f6583951d01af0be30612a6c0b46d949b4aae60f42644ce513f3e55412103ea0ff49ec6fbb9cbc942d9c1fce9c04e12a91c1209b239466e0a29147da55db1ffffffff01f45500000000001976a914de337957f543c8d1fad2cfff0b57bb5b4264d91788ac0390010000000000001976a9144d255baa50a14bef4cce1eb8012a02768e8ffaa888acd3600000000000001976a91447e22d8011bb446cc3f606179e333f64a9b6206b88ac04915500000000001976a914d24cb016397008a85c88b1278a36434fdd4e801f88ac00000000')
```

### Removed
- Use of sourceSatoshis as a parameter of TransactionInput type.

### Fixed
* Increase default maxNumSize to MAX_SAFE_INJTEGER to resolve OP_BIN2NUM execution failures. by @tonesnotes in https://github.com/bitcoin-sv/ts-sdk/pull/20
* Docs examples by @ty-everett in https://github.com/bitcoin-sv/ts-sdk/pull/21
* Allow BigNumber constructor to accept a BigNumber. by @tonesnotes in https://github.com/bitcoin-sv/ts-sdk/pull/22
* Hash enc digest hex by @tonesnotes in https://github.com/bitcoin-sv/ts-sdk/pull/27
* [feature] helper function to allow Address => Locking Script by @sirdeggen in https://github.com/bitcoin-sv/ts-sdk/pull/24
* [chore] npm run doc by @sirdeggen in https://github.com/bitcoin-sv/ts-sdk/pull/26
* CRITICAL FIX for BigNumber fromSm by @tonesnotes in https://github.com/bitcoin-sv/ts-sdk/pull/30
* [feature]: Block Header Service api by @sirdeggen in https://github.com/bitcoin-sv/ts-sdk/pull/23
* Tone bug 31 by @tonesnotes in https://github.com/bitcoin-sv/ts-sdk/pull/33
* Low Level Docs by @ty-everett in https://github.com/bitcoin-sv/ts-sdk/pull/32
* push(...x) fails for large array x values by @tonesnotes in https://github.com/bitcoin-sv/ts-sdk/pull/36
* [fix] length must be that of the data, not the original argument. by @sirdeggen in https://github.com/bitcoin-sv/ts-sdk/pull/37
* [chore] ts-standard and linter stuff by @sirdeggen in https://github.com/bitcoin-sv/ts-sdk/pull/38
* [feature] compact sigs by @sirdeggen in https://github.com/bitcoin-sv/ts-sdk/pull/39
* controversial stuff by @sirdeggen in https://github.com/bitcoin-sv/ts-sdk/pull/40
* Avoid requiring sourceTransaction on inputs. by @tonesnotes in https://github.com/bitcoin-sv/ts-sdk/pull/41
* [fix] Enforce signature length in compact sigs by @sirdeggen in https://github.com/bitcoin-sv/ts-sdk/pull/44
* Concept-level documentation by @ty-everett in https://github.com/bitcoin-sv/ts-sdk/pull/45
* refactor: add more static factory methods to HD class and use them in examples by @dorzepowski in https://github.com/bitcoin-sv/ts-sdk/pull/48
* refactor: replace returned type union with method overloading for transaction id. by @dorzepowski in https://github.com/bitcoin-sv/ts-sdk/pull/50
* [docs] HOW_TX.md review and edits. Note: A topic worth discussing is c… by @jonesjBSV in https://github.com/bitcoin-sv/ts-sdk/pull/53
* [chore] remove redundant line by @sirdeggen in https://github.com/bitcoin-sv/ts-sdk/pull/56
* I suspect it should be this - see ts-paymail for more suggestions by @sirdeggen in https://github.com/bitcoin-sv/ts-sdk/pull/60
* [fix] adding startsWith OP_ seems to fix the ASM parsing bug by @sirdeggen in https://github.com/bitcoin-sv/ts-sdk/pull/58
* Add Transaction.parseScriptOffsets by @tonesnotes in https://github.com/bitcoin-sv/ts-sdk/pull/59
* [fix] Compact SIgnatures Pubkey Recovery function precision. by @sirdeggen in https://github.com/bitcoin-sv/ts-sdk/pull/63
* feat(#65): configure ARC with custom http client by @dorzepowski in https://github.com/bitcoin-sv/ts-sdk/pull/66
* feat: default broadcaster and chain tracker by @dorzepowski in https://github.com/bitcoin-sv/ts-sdk/pull/67
* Fixed fee model by @tiagolr in https://github.com/bitcoin-sv/ts-sdk/pull/70
* toAddress() string prefix support by @tiagolr in https://github.com/bitcoin-sv/ts-sdk/pull/72
* Addional input field sourceSatoshis to be used in fee calculation by @tiagolr in https://github.com/bitcoin-sv/ts-sdk/pull/71
* Tone key length by @tonesnotes in https://github.com/bitcoin-sv/ts-sdk/pull/79
* Improve JSON content type detection by @oskarszoon in https://github.com/bitcoin-sv/ts-sdk/pull/80
* example-utxos-tx.md by @tiagolr in https://github.com/bitcoin-sv/ts-sdk/pull/75
* Allow ARC config to set CallbackURL and other headers as required by @sirdeggen in https://github.com/bitcoin-sv/ts-sdk/pull/81
* Tone overlay1 by @tonesnotes in https://github.com/bitcoin-sv/ts-sdk/pull/82

### New Contributors
* @tonesnotes made their first contribution in https://github.com/bitcoin-sv/ts-sdk/pull/20
* @dorzepowski made their first contribution in https://github.com/bitcoin-sv/ts-sdk/pull/48
* @jonesjBSV made their first contribution in https://github.com/bitcoin-sv/ts-sdk/pull/53
* @tiagolr made their first contribution in https://github.com/bitcoin-sv/ts-sdk/pull/70
* @oskarszoon made their first contribution in https://github.com/bitcoin-sv/ts-sdk/pull/80

## [1.0.0] - 2024-02-10

### Added
- Initial release of the BSV Blockchain Libraries Project SDK.
- Sound Cryptographic Primitives for key management, signature computations, and encryption protocols.
- Script Level Constructs with network-compliant script interpreter.
- Comprehensive Transaction Construction and Signing API.
- Mechanisms for Transaction Broadcast Management.
- Tools for Merkle Proof Verification and representation.
- Structures and interfaces for full Serializable SPV Structures.
- Enhanced mechanisms for Secure Encryption and Signed Messages.

---

### Template for New Releases:

Replace `X.X.X` with the new version number and `YYYY-MM-DD` with the release date:

```
## [X.X.X] - YYYY-MM-DD

### Added
- 

### Changed
- 

### Deprecated
- 

### Removed
- 

### Fixed
- 

### Security
- 
```

Use this template as the starting point for each new version. Always update the "Unreleased" section with changes as they're implemented, and then move them under the new version header when that version is released.<|MERGE_RESOLUTION|>--- conflicted
+++ resolved
@@ -32,11 +32,10 @@
 
 ---
 
-<<<<<<< HEAD
-## [1.1.14] - 2024-08-20
+## [1.1.17] - 2024-08-21
 ### Added
 Transaction static fromReader method is now public.
-=======
+
 ## [1.1.14] - 2024-07-30
 ### Added
 Ability to split a private key into shares using Shamir's Secret Sharing Scheme. Use like this:
@@ -45,7 +44,6 @@
 const recovery = key.split(2, 5)
 const sameKey = PrivateKey.fromShares(recovery.shares, recovery.threshold)
 ```
->>>>>>> 03942ac7
 
 ## [1.1.13] - 2024-07-19
 ### Fixed
